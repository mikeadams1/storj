--- conflicted
+++ resolved
@@ -30,11 +30,7 @@
 	caTemplate, err := peertls.CATemplate()
 	assert.NoError(t, err)
 
-<<<<<<< HEAD
 	caCert, err := peertls.CreateSelfSignedCertificate(caKey, caTemplate)
-=======
-	caCert, err := peertls.NewSelfSignedCert(caKey, caTemplate)
->>>>>>> 2cf86703
 	assert.NoError(t, err)
 
 	assert.NotEmpty(t, caKey)
@@ -52,11 +48,7 @@
 	caTemplate, err := peertls.CATemplate()
 	assert.NoError(t, err)
 
-<<<<<<< HEAD
 	caCert, err := peertls.CreateSelfSignedCertificate(caKey, caTemplate)
-=======
-	caCert, err := peertls.NewSelfSignedCert(caKey, caTemplate)
->>>>>>> 2cf86703
 	assert.NoError(t, err)
 
 	leafKey, err := pkcrypto.GeneratePrivateKey()
@@ -65,12 +57,7 @@
 	leafTemplate, err := peertls.LeafTemplate()
 	assert.NoError(t, err)
 
-<<<<<<< HEAD
 	leafCert, err := peertls.CreateCertificate(pkcrypto.PublicKeyFromPrivate(leafKey), caKey, leafTemplate, caCert)
-=======
-	leafPublicKey := pkcrypto.PublicKeyFromPrivate(leafKey)
-	leafCert, err := peertls.NewCert(leafPublicKey, caKey, leafTemplate, caCert)
->>>>>>> 2cf86703
 	assert.NoError(t, err)
 
 	assert.NotEmpty(t, caKey)
@@ -123,11 +110,7 @@
 	wrongKey, err := pkcrypto.GeneratePrivateKey()
 	assert.NoError(t, err)
 
-<<<<<<< HEAD
 	leafCert, err = peertls.CreateCertificate(pkcrypto.PublicKeyFromPrivate(leafKey), wrongKey, leafCert, caCert)
-=======
-	leafCert, err = peertls.NewCert(pkcrypto.PublicKeyFromPrivate(leafKey), wrongKey, leafCert, caCert)
->>>>>>> 2cf86703
 	assert.NoError(t, err)
 
 	err = peertls.VerifyPeerFunc(peertls.VerifyPeerCertChains)([][]byte{leafCert.Raw, caCert.Raw}, nil)
