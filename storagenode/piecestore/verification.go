// Copyright (C) 2019 Storj Labs, Inc.
// See LICENSE for copying information.

package piecestore

import (
	"bytes"
	"context"
	"time"

	"github.com/golang/protobuf/ptypes"
	"github.com/golang/protobuf/ptypes/timestamp"
	"github.com/zeebo/errs"

	"storj.io/storj/pkg/auth/signing"
	"storj.io/storj/pkg/identity"
	"storj.io/storj/pkg/pb"
	"storj.io/storj/storagenode/bandwidth"
)

var (
	// ErrVerifyNotAuthorized is returned when the one submitting the action is not authorized to perform that action.
	ErrVerifyNotAuthorized = errs.Class("not authorized")
	// ErrVerifyUntrusted is returned when action is not trusted.
	ErrVerifyUntrusted = errs.Class("untrusted")
	// ErrVerifyDuplicateRequest is returned when serial number has been already used to submit an action.
	ErrVerifyDuplicateRequest = errs.Class("duplicate request")
)

// VerifyOrderLimit verifies that the order limit is properly signed and has sane values.
// It also verifies that the serial number has not been used.
func (endpoint *Endpoint) VerifyOrderLimit(ctx context.Context, limit *pb.OrderLimit2) error {
	// sanity checks
	switch {
	case limit.Limit < 0:
		return ErrProtocol.New("order limit is negative")
	case endpoint.signer.ID() != limit.StorageNodeId:
		return ErrProtocol.New("order intended for other storagenode: %v", limit.StorageNodeId)
	case limit.PieceExpiration != nil && endpoint.IsExpired(limit.PieceExpiration):
		return ErrProtocol.New("piece expired: %v", limit.PieceExpiration)
	case endpoint.IsExpired(limit.OrderExpiration):
		return ErrProtocol.New("order expired: %v", limit.OrderExpiration)

	case limit.SatelliteId.IsZero():
		return ErrProtocol.New("missing satellite id")
	case limit.UplinkId.IsZero():
		return ErrProtocol.New("missing uplink id")
	case len(limit.SatelliteSignature) == 0:
		return ErrProtocol.New("missing satellite signature")
	case limit.PieceId.IsZero():
		return ErrProtocol.New("missing piece id")
	}

	// either uplink or satellite can only make the request
	// TODO: should this check be based on the action?
	//       with macaroons we might not have either of them doing the action
	peer, err := identity.PeerIdentityFromContext(ctx)
	if err != nil || limit.UplinkId != peer.ID && limit.SatelliteId != peer.ID {
		return ErrVerifyNotAuthorized.New("uplink:%s satellite:%s sender %s", limit.UplinkId, limit.SatelliteId, peer.ID)
	}

	if err := endpoint.trust.VerifySatelliteID(ctx, limit.SatelliteId); err != nil {
		return ErrVerifyUntrusted.Wrap(err)
	}
	if err := endpoint.trust.VerifyUplinkID(ctx, limit.UplinkId); err != nil {
		return ErrVerifyUntrusted.Wrap(err)
	}

	if err := endpoint.VerifyOrderLimitSignature(ctx, limit); err != nil {
		return ErrVerifyUntrusted.Wrap(err)
	}

	// TODO: use min of piece and order expiration instead
	serialExpiration, err := ptypes.Timestamp(limit.OrderExpiration)
	if err != nil {
		return ErrInternal.Wrap(err)
	}
	if err := endpoint.usedSerials.Add(ctx, limit.SatelliteId, limit.SerialNumber, serialExpiration); err != nil {
		return ErrVerifyDuplicateRequest.Wrap(err)
	}

	return nil
}

// VerifyOrder verifies that the order corresponds to the order limit and has all the necessary fields.
func (endpoint *Endpoint) VerifyOrder(ctx context.Context, peer *identity.PeerIdentity, limit *pb.OrderLimit2, order *pb.Order2, largestOrderAmount int64) error {
	if order.SerialNumber != limit.SerialNumber {
		return ErrProtocol.New("order serial number changed during upload") // TODO: report grpc status bad message
	}
	// TODO: add check for minimum allocation step
	if order.Amount < largestOrderAmount {
		return ErrProtocol.New("order contained smaller amount=%v, previous=%v", order.Amount, largestOrderAmount) // TODO: report grpc status bad message
	}
	if order.Amount > limit.Limit {
		return ErrProtocol.New("order exceeded allowed amount=%v, limit=%v", order.Amount, limit.Limit) // TODO: report grpc status bad message
	}

	if err := signing.VerifyOrderSignature(signing.SigneeFromPeerIdentity(peer), order); err != nil {
		return ErrVerifyUntrusted.New("invalid order signature") // TODO: report grpc status bad message
	}

	return nil
}

// VerifyPieceHash verifies whether the piece hash is properly signed and matches the locally computed hash.
func (endpoint *Endpoint) VerifyPieceHash(ctx context.Context, peer *identity.PeerIdentity, limit *pb.OrderLimit2, hash *pb.PieceHash, expectedHash []byte) error {
	if peer == nil || limit == nil || hash == nil || len(expectedHash) == 0 {
		return ErrProtocol.New("invalid arguments")
	}
	if limit.PieceId != hash.PieceId {
		return ErrProtocol.New("piece id changed") // TODO: report grpc status bad message
	}
	if !bytes.Equal(hash.Hash, expectedHash) {
		return ErrProtocol.New("hashes don't match") // TODO: report grpc status bad message
	}

	if err := signing.VerifyPieceHashSignature(signing.SigneeFromPeerIdentity(peer), hash); err != nil {
		return ErrVerifyUntrusted.New("invalid hash signature: %v", err) // TODO: report grpc status bad message
	}

	return nil
}

// VerifyOrderLimitSignature verifies that the order limit signature is valid.
func (endpoint *Endpoint) VerifyOrderLimitSignature(ctx context.Context, limit *pb.OrderLimit2) error {
	signee, err := endpoint.trust.GetSignee(ctx, limit.SatelliteId)
	if err != nil {
		return ErrVerifyUntrusted.New("unable to get signee: %v", err) // TODO: report grpc status bad message
	}

	if err := signing.VerifyOrderLimitSignature(signee, limit); err != nil {
		return ErrVerifyUntrusted.New("invalid order limit signature: %v", err) // TODO: report grpc status bad message
	}

	return nil
}

// IsExpired checks whether the date has already expired (with a threshold) at the time of calling this function.
func (endpoint *Endpoint) IsExpired(expiration *timestamp.Timestamp) bool {
	if expiration == nil {
		return true
	}

	expirationTime, err := ptypes.Timestamp(expiration)
	if err != nil {
		// TODO: return error
		return true
	}

	// TODO: return specific error about either exceeding the expiration completely or just the grace period
<<<<<<< HEAD

	return expirationTime.After(time.Now().Add(-endpoint.config.ExpirationGracePeriod))
}

// VerifyAvailableSpace verifies whether there is available disk space
func (endpoint *Endpoint) VerifyAvailableSpace(ctx context.Context, limit *pb.OrderLimit2) error {
	usedSpace, err := endpoint.pieceinfo.SpaceUsed(ctx)
	if err != nil {
		return ErrInternal.Wrap(err)
	}
	allocatedSpace := endpoint.oldConfig.AllocatedDiskSpace.Int64()
	if (allocatedSpace - usedSpace) < limit.Limit {
		return ErrProtocol.New("out of space")
	}
	return nil
}

// VerifyAvailableBandwidth verifies whether there is available bandwidth
func (endpoint *Endpoint) VerifyAvailableBandwidth(ctx context.Context, limit *pb.OrderLimit2) error {
	usage, err := bandwidth.TotalMonthlySummary(ctx, endpoint.usage)
	if err != nil {
		return ErrInternal.Wrap(err)
	}
	allocatedBandwidth := endpoint.oldConfig.AllocatedBandwidth.Int64()
	if (allocatedBandwidth - usage.Total()) < limit.Limit {
		return ErrProtocol.New("out of bandwidth")
	}
	return nil
=======
	return expirationTime.Before(time.Now().Add(-endpoint.config.ExpirationGracePeriod))
>>>>>>> d7feafe5
}<|MERGE_RESOLUTION|>--- conflicted
+++ resolved
@@ -148,9 +148,7 @@
 	}
 
 	// TODO: return specific error about either exceeding the expiration completely or just the grace period
-<<<<<<< HEAD
-
-	return expirationTime.After(time.Now().Add(-endpoint.config.ExpirationGracePeriod))
+	return expirationTime.Before(time.Now().Add(-endpoint.config.ExpirationGracePeriod))
 }
 
 // VerifyAvailableSpace verifies whether there is available disk space
@@ -177,7 +175,4 @@
 		return ErrProtocol.New("out of bandwidth")
 	}
 	return nil
-=======
-	return expirationTime.Before(time.Now().Add(-endpoint.config.ExpirationGracePeriod))
->>>>>>> d7feafe5
 }